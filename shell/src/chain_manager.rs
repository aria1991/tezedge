--- conflicted
+++ resolved
@@ -304,14 +304,10 @@
                 shell_channel,
                 persistent_storage,
                 Arc::new(Mutex::new(p2p_reader_sender)),
-<<<<<<< HEAD
-                tezos_protocol_api,
-=======
                 mempool_prevalidation_sender.map(|mempool_prevalidation_sender| {
                     Arc::new(Mutex::new(mempool_prevalidation_sender))
                 }),
-                tezos_readonly_prevalidation_api,
->>>>>>> ca65e9f6
+                tezos_protocol_api,
                 init_storage_data,
                 is_sandbox,
                 hydrated_current_head,
@@ -338,25 +334,12 @@
     }
 
     fn check_mempool_completeness(&mut self, ctx: &Context<ChainManagerMsg>) {
-<<<<<<< HEAD
-        let ChainManager {
-            peers,
-            shell_automaton,
-            ..
-        } = self;
-
-        // check for missing mempool operations
-        PeerState::schedule_missing_operations_for_mempool(
-            &shell_automaton,
-            peers,
-            &ctx.system.log(),
-        );
-=======
         self.is_already_scheduled_ping_for_mempool_downloading = false;
 
         let ChainManager {
             peers,
             mempool_operation_state,
+            shell_automaton,
             ..
         } = self;
 
@@ -385,7 +368,6 @@
                     .tell(CheckMissingMempoolOperationsToDownload, None);
             }
         }
->>>>>>> ca65e9f6
     }
 
     fn process_network_channel_message(
@@ -398,12 +380,8 @@
             chain_state,
             shell_channel,
             mempool_prevalidator,
-<<<<<<< HEAD
+            mempool_prevalidator_factory,
             shell_automaton,
-=======
-            mempool_prevalidator_factory,
-            network_channel,
->>>>>>> ca65e9f6
             block_storage,
             block_meta_storage,
             stats,
@@ -439,7 +417,6 @@
                     &log,
                 );
             }
-<<<<<<< HEAD
             NetworkChannelMsg::PeerDisconnected(peer) => {
                 // remove peer from inner state
                 if let Some(mut peer_state) = self.peers.remove(&peer) {
@@ -453,10 +430,7 @@
                     }
                 }
                 // tell bootstrapper to clean potential data
-=======
-            NetworkChannelMsg::PeerStalled(actor_uri) => {
                 self.clear_peer_data(ctx, actor_uri);
->>>>>>> ca65e9f6
             }
             NetworkChannelMsg::PeerMessageReceived(received) => {
                 match peers.get_mut(&received.peer_address) {
@@ -566,21 +540,6 @@
                                     drop(requested_data);
                                 }
                             }
-<<<<<<< HEAD
-                            PeerMessage::GetBlockHeaders(message) => {
-                                for block_hash in message.get_block_headers() {
-                                    if let Some(block) = block_storage.get(block_hash)? {
-                                        let msg: BlockHeaderMessage =
-                                            (*block.header).clone().into();
-                                        tell_peer(
-                                            &shell_automaton,
-                                            &peer.peer_id,
-                                            msg.into(),
-                                            &log,
-                                        );
-                                    }
-                                }
-=======
                             PeerMessage::GetBlockHeaders(_) => {
                                 // redirect to p2p reader
                                 self.p2p_reader_sender.lock().map_err(|e| format_err!("Failed to send GetBlockHeaders request to p2p reader, reason: {}", e))?.send(
@@ -596,7 +555,6 @@
                                         peer.peer_id.clone(),
                                         received.message.clone(),
                                     ))?;
->>>>>>> ca65e9f6
                             }
                             PeerMessage::GetCurrentHead(message) => {
                                 if chain_state.get_chain_id().as_ref() == message.chain_id() {
@@ -669,21 +627,6 @@
                                     drop(requested_data);
                                 }
                             }
-<<<<<<< HEAD
-                            PeerMessage::GetOperationsForBlocks(message) => {
-                                for get_op in message.get_operations_for_blocks() {
-                                    if get_op.validation_pass() < 0 {
-                                        continue;
-                                    }
-
-                                    let key = get_op.into();
-                                    if let Some(op) = operations_storage.get(&key)? {
-                                        tell_peer(&shell_automaton, &peer.peer_id, op.into(), &log);
-                                    }
-                                }
-                            }
-=======
->>>>>>> ca65e9f6
                             PeerMessage::CurrentHead(message) => {
                                 peer.current_head_response_last = Instant::now();
 
@@ -838,79 +781,21 @@
                                 }
                             }
                             PeerMessage::GetOperations(message) => {
-<<<<<<< HEAD
-                                let requested_operations: &Vec<OperationHash> =
-                                    message.get_operations();
-                                for operation_hash in requested_operations {
-                                    // TODO: where to look for operations for advertised mempool?
-                                    // TODO: if not found here, check regular operation storage?
-                                    if let Some(found) = mempool_storage.find(&operation_hash)? {
-                                        tell_peer(
-                                            &shell_automaton,
-                                            &peer.peer_id,
-                                            found.into(),
-                                            &log,
-=======
                                 for operation_hash in message.get_operations() {
                                     if let Some(found_operation) = mempool_operation_state
                                         .find_mempool_operation(operation_hash)
                                     {
                                         tell_peer(
+                                            &shell_automaton,
                                             found_operation.as_ref().clone().into(),
                                             &peer.peer_id,
->>>>>>> ca65e9f6
+                                            &log,
                                         );
                                     }
                                 }
                             }
                             PeerMessage::Operation(message) => {
                                 // handling new mempool operations here
-<<<<<<< HEAD
-                                // parse operation data
-                                let operation = message.operation();
-                                let operation_hash = operation.message_typed_hash()?;
-
-                                match peer.queued_mempool_operations.remove(&operation_hash) {
-                                    Some(operation_type) => {
-                                        let mut connection =
-                                            tezos_protocol_api.readable_connection_sync()?;
-
-                                        // do prevalidation before add the operation to mempool
-                                        let current_mempool_state =
-                                            Arc::clone(&self.current_mempool_state);
-                                        let result = tokio::task::block_in_place(|| {
-                                            tezos_protocol_api.tokio_runtime.block_on(
-                                                validation::prevalidate_operation(
-                                                    chain_state.get_chain_id(),
-                                                    &operation_hash,
-                                                    operation,
-                                                    &current_mempool_state,
-                                                    &mut connection,
-                                                    block_storage,
-                                                    block_meta_storage,
-                                                ),
-                                            )
-                                        });
-
-                                        let result = match result {
-                                            Ok(result) => result,
-                                            Err(e) => match e {
-                                                validation::PrevalidateOperationError::UnknownBranch { .. }
-                                                | validation::PrevalidateOperationError::AlreadyInMempool { .. }
-                                                | validation::PrevalidateOperationError::BranchNotAppliedYet { .. }  => {
-                                                    // here we just ignore scenarios
-                                                    return Ok(());
-                                                }
-                                                poe => {
-                                                    // other error just propagate
-                                                    return Err(format_err!("Operation from p2p ({}) was not added to mempool (prevalidation). Reason: {:?}", operation_hash.to_base58_check(), poe));
-                                                }
-                                            }
-                                        };
-
-                                        // can accept operation ?
-                                        if !validation::can_accept_operation_from_p2p(
-=======
                                 let operation_hash: OperationHash =
                                     message.operation().message_typed_hash()?;
                                 match mempool_operation_state.register_operation_downloaded(
@@ -923,7 +808,6 @@
                                     ) => {
                                         // store to state
                                         mempool_operation_state.register_sent_to_mempool(
->>>>>>> ca65e9f6
                                             &operation_hash,
                                             downloaded_operation.clone(),
                                         );
@@ -1639,12 +1523,8 @@
         ShellChannelRef,
         PersistentStorage,
         Arc<Mutex<P2pReaderSender>>,
-<<<<<<< HEAD
+        Option<Arc<Mutex<MempoolPrevalidationSender>>>,
         Arc<ProtocolRunnerApi>,
-=======
-        Option<Arc<Mutex<MempoolPrevalidationSender>>>,
-        Arc<TezosApiConnectionPool>,
->>>>>>> ca65e9f6
         StorageInitInfo,
         bool,
         Head,
@@ -1663,12 +1543,8 @@
             shell_channel,
             persistent_storage,
             p2p_reader_sender,
-<<<<<<< HEAD
+            mempool_prevalidation_sender,
             tezos_protocol_api,
-=======
-            mempool_prevalidation_sender,
-            tezos_readonly_prevalidation_api,
->>>>>>> ca65e9f6
             init_storage_data,
             is_sandbox,
             hydrated_current_head,
@@ -1684,12 +1560,8 @@
             ShellChannelRef,
             PersistentStorage,
             Arc<Mutex<P2pReaderSender>>,
-<<<<<<< HEAD
+            Option<Arc<Mutex<MempoolPrevalidationSender>>>,
             Arc<ProtocolRunnerApi>,
-=======
-            Option<Arc<Mutex<MempoolPrevalidationSender>>>,
-            Arc<TezosApiConnectionPool>,
->>>>>>> ca65e9f6
             StorageInitInfo,
             bool,
             Head,
@@ -1849,26 +1721,6 @@
     }
 }
 
-<<<<<<< HEAD
-=======
-impl Receive<SystemEvent> for ChainManager {
-    type Msg = ChainManagerMsg;
-
-    fn receive(
-        &mut self,
-        ctx: &Context<Self::Msg>,
-        msg: SystemEvent,
-        _sender: Option<BasicActorRef>,
-    ) {
-        if let SystemEvent::ActorTerminated(evt) = msg {
-            if !self.shutting_down {
-                self.clear_peer_data(ctx, Arc::new(evt.actor.uri().clone()));
-            }
-        }
-    }
-}
-
->>>>>>> ca65e9f6
 impl Receive<LogStats> for ChainManager {
     type Msg = ChainManagerMsg;
 
@@ -1986,18 +1838,12 @@
                                             },
                                             "peer_ip" => state.peer_id.address.to_string());
                     true
-<<<<<<< HEAD
-                } else if mempool_operations_response_pending && !state.queued_mempool_operations.is_empty() && (state.mempool_operations_response_last.elapsed() > msg.silent_peer_timeout) {
-                    warn!(log, "Peer is not providing requested mempool operations"; "queued_count" => state.queued_mempool_operations.len(), "response_secs" => state.mempool_operations_response_last.elapsed().as_secs(),
-                                            "peer_ip" => state.peer_id.address.to_string());
-=======
                 } else if state.mempool_operations_response_pending(msg.silent_peer_timeout) {
                     warn!(ctx.system.log(), "Peer is not providing requested mempool operations";
                                             "queued_count" => state.queued_mempool_operations.len(),
                                             "mempool_operations_request_secs" => state.mempool_operations_request_last.map(|mempool_operations_request_last| mempool_operations_request_last.elapsed().as_secs()),
                                             "mempool_operations_response_secs" => state.mempool_operations_response_last.map(|mempool_operations_response_last| mempool_operations_response_last.elapsed().as_secs()),
-                                            "peer_id" => state.peer_id.peer_id_marker.clone(), "peer_ip" => state.peer_id.peer_address.to_string(), "peer" => state.peer_id.peer_ref.name(), "peer_uri" => uri.to_string());
->>>>>>> ca65e9f6
+                                            "peer_ip" => state.peer_id.address.to_string());
                     true
                 } else {
                     false
@@ -2139,18 +1985,11 @@
         // get header and send it to p2p
         match self.block_storage.get(&mempool_head) {
             Ok(Some(header)) => self.advertise_current_head_to_p2p(
-<<<<<<< HEAD
-                &chain_id,
-                header.header,
-                mempool,
-                true,
-                &ctx.system.log(),
-=======
                 chain_id,
                 header.header,
                 Some((mempool, mempool_operations)),
                 true,
->>>>>>> ca65e9f6
+                &ctx.system.log(),
             ),
             Ok(None) => warn!(
                 ctx.system.log(),
@@ -2407,6 +2246,42 @@
         mempool_prevalidator,
     } = msg;
 
+    let mut connection =
+        tezos_protocol_api.readable_connection_sync()?;
+
+    // do prevalidation before add the operation to mempool
+    let current_mempool_state =
+        Arc::clone(&self.current_mempool_state);
+    let result = tokio::task::block_in_place(|| {
+        tezos_protocol_api.tokio_runtime.block_on(
+            validation::prevalidate_operation(
+                chain_state.get_chain_id(),
+                &operation_hash,
+                operation,
+                &current_mempool_state,
+                &mut connection,
+                block_storage,
+                block_meta_storage,
+            ),
+        )
+    });
+
+    let result = match result {
+        Ok(result) => result,
+        Err(e) => match e {
+            validation::PrevalidateOperationError::UnknownBranch { .. }
+            | validation::PrevalidateOperationError::AlreadyInMempool { .. }
+            | validation::PrevalidateOperationError::BranchNotAppliedYet { .. }  => {
+                // here we just ignore scenarios
+                return Ok(());
+            }
+            poe => {
+                // other error just propagate
+                return Err(format_err!("Operation from p2p ({}) was not added to mempool (prevalidation). Reason: {:?}", operation_hash.to_base58_check(), poe));
+            }
+        }
+    };
+
     // do prevalidation before add the operation to mempool
     let result = match validation::prevalidate_operation(
         &chain_id,
